--- conflicted
+++ resolved
@@ -143,12 +143,8 @@
     | Compf _ -> false
     | Floatofint -> false
     | Intoffloat -> false
-<<<<<<< HEAD
-=======
     | Valueofint -> false
     | Intofvalue -> false
-    | Probe _ -> false
->>>>>>> aaa4d509
     | Probe_is_enabled _ -> false
     | Opaque -> false
     | Begin_region -> false
