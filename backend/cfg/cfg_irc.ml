--- conflicted
+++ resolved
@@ -584,16 +584,10 @@
   (match spilling_because_split_or_unused with
   | [] -> ()
   | _ :: _ as spilling ->
-<<<<<<< HEAD
-    List.iter spilling ~f:(fun reg -> reg.Reg.irc_work_list <- Spilled);
-    rewrite state cfg_with_layout spilling ~reset:false;
-    List.iter spilling ~f:(fun reg -> reg.Reg.irc_work_list <- Unknown_list));
-=======
     List.iter spilling ~f:(fun reg -> State.add_spilled_nodes state reg);
     (* note: rewrite will remove the `spilling` registers from the "spilled"
        work list and set the field to unknown. *)
     rewrite state cfg_with_layout spilling ~reset:false);
->>>>>>> a264eb31
   let liveness = main ~round:1 state cfg_with_layout in
   (* note: slots need to be updated before prologue removal *)
   if irc_debug
