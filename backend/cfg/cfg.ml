(**********************************************************************************
 *                             MIT License                                        *
 *                                                                                *
 *                                                                                *
 * Copyright (c) 2019-2021 Jane Street Group LLC                                  *
 *                                                                                *
 * Permission is hereby granted, free of charge, to any person obtaining a copy   *
 * of this software and associated documentation files (the "Software"), to deal  *
 * in the Software without restriction, including without limitation the rights   *
 * to use, copy, modify, merge, publish, distribute, sublicense, and/or sell      *
 * copies of the Software, and to permit persons to whom the Software is          *
 * furnished to do so, subject to the following conditions:                       *
 *                                                                                *
 * The above copyright notice and this permission notice shall be included in all *
 * copies or substantial portions of the Software.                                *
 *                                                                                *
 * THE SOFTWARE IS PROVIDED "AS IS", WITHOUT WARRANTY OF ANY KIND, EXPRESS OR     *
 * IMPLIED, INCLUDING BUT NOT LIMITED TO THE WARRANTIES OF MERCHANTABILITY,       *
 * FITNESS FOR A PARTICULAR PURPOSE AND NONINFRINGEMENT. IN NO EVENT SHALL THE    *
 * AUTHORS OR COPYRIGHT HOLDERS BE LIABLE FOR ANY CLAIM, DAMAGES OR OTHER         *
 * LIABILITY, WHETHER IN AN ACTION OF CONTRACT, TORT OR OTHERWISE, ARISING FROM,  *
 * OUT OF OR IN CONNECTION WITH THE SOFTWARE OR THE USE OR OTHER DEALINGS IN THE  *
 * SOFTWARE.                                                                      *
 *                                                                                *
 **********************************************************************************)
[@@@ocaml.warning "+a-30-40-41-42"]

let verbose = ref false

include Cfg_intf.S

type basic_block =
  { start : Label.t;
    mutable body : basic instruction list;
    mutable terminator : terminator instruction;
    mutable predecessors : Label.Set.t;
    mutable stack_offset : int;
    mutable exn : Label.t option;
    mutable can_raise : bool;
    mutable is_trap_handler : bool;
    mutable dead : bool
  }

type t =
  { blocks : basic_block Label.Tbl.t;
    fun_name : string;
    fun_args : Reg.t array;
    fun_dbg : Debuginfo.t;
    entry_label : Label.t;
    fun_fast : bool;
    fun_contains_calls : bool;
    (* CR-someday gyorsh: compute locally. *)
    fun_num_stack_slots : int array
  }

let create ~fun_name ~fun_args ~fun_dbg ~fun_fast ~fun_contains_calls
    ~fun_num_stack_slots =
  { fun_name;
    fun_args;
    fun_dbg;
    entry_label = 1;
    blocks = Label.Tbl.create 31;
    fun_fast;
    fun_contains_calls;
    fun_num_stack_slots
  }

let mem_block t label = Label.Tbl.mem t.blocks label

let successor_labels_normal ti =
  match ti.desc with
  | Tailcall (Self { destination }) -> Label.Set.singleton destination
  | Switch labels -> Array.to_seq labels |> Label.Set.of_seq
  | Return | Raise _ | Tailcall (Func _) -> Label.Set.empty
  | Call_no_return _ -> Label.Set.empty
  | Never -> Label.Set.empty
  | Always l -> Label.Set.singleton l
  | Parity_test { ifso; ifnot } | Truth_test { ifso; ifnot } ->
    Label.Set.singleton ifso |> Label.Set.add ifnot
  | Float_test { lt; gt; eq; uo } ->
    Label.Set.singleton lt |> Label.Set.add gt |> Label.Set.add eq
    |> Label.Set.add uo
  | Int_test { lt; gt; eq; imm = _; is_signed = _ } ->
    Label.Set.singleton lt |> Label.Set.add gt |> Label.Set.add eq

let successor_labels ~normal ~exn block =
  match normal, exn with
  | false, false -> Label.Set.empty
  | true, false -> successor_labels_normal block.terminator
  | false, true -> (
    match block.exn with
    | None -> Label.Set.empty
    | Some label -> Label.Set.singleton label)
  | true, true -> (
    match block.exn with
    | None -> successor_labels_normal block.terminator
    | Some label ->
      Label.Set.add label (successor_labels_normal block.terminator))

let predecessor_labels block = Label.Set.elements block.predecessors

let replace_successor_labels t ~normal ~exn block ~f =
  (* Check that the new labels are in [t] *)
  let f src =
    let dst = f src in
    if not (mem_block t dst)
    then
      Misc.fatal_errorf
        "Cfg.replace_successor_labels: \nnew successor %d not found in the cfg"
        dst;
    dst
  in
  if exn then block.exn <- Option.map f block.exn;
  if normal
  then
    let desc =
      match block.terminator.desc with
      | Never -> Never
      | Always l -> Always (f l)
      | Parity_test { ifso; ifnot } ->
        Parity_test { ifso = f ifso; ifnot = f ifnot }
      | Truth_test { ifso; ifnot } ->
        Truth_test { ifso = f ifso; ifnot = f ifnot }
      | Int_test { lt; eq; gt; is_signed; imm } ->
        Int_test { lt = f lt; eq = f eq; gt = f gt; is_signed; imm }
      | Float_test { lt; eq; gt; uo } ->
        Float_test { lt = f lt; eq = f eq; gt = f gt; uo = f uo }
      | Switch labels -> Switch (Array.map f labels)
      | Tailcall (Self { destination }) ->
        Tailcall (Self { destination = f destination })
      | Tailcall (Func Indirect)
      | Tailcall (Func (Direct _))
      | Return | Raise _ | Call_no_return _ ->
        block.terminator.desc
    in
    block.terminator <- { block.terminator with desc }

let remove_block_exn t label =
  match Label.Tbl.find t.blocks label with
  | exception Not_found ->
    Misc.fatal_errorf "Cfg.remove_block_exn: block %d not found" label
  | _ -> Label.Tbl.remove t.blocks label

let get_block t label = Label.Tbl.find_opt t.blocks label

let get_block_exn t label =
  match Label.Tbl.find t.blocks label with
  | exception Not_found ->
    Misc.fatal_errorf "Cfg.get_block_exn: block %d not found" label
  | block -> block

let can_raise_interproc block = block.can_raise && Option.is_none block.exn

let fun_name t = t.fun_name

let entry_label t = t.entry_label

let iter_blocks t ~f = Label.Tbl.iter f t.blocks

let fold_blocks t ~f ~init = Label.Tbl.fold f t.blocks init

let register_predecessors_for_all_blocks (t : t) =
  Label.Tbl.iter
    (fun label block ->
      let targets = successor_labels ~normal:true ~exn:true block in
      Label.Set.iter
        (fun target ->
          let target_block = Label.Tbl.find t.blocks target in
          target_block.predecessors
            <- Label.Set.add label target_block.predecessors)
        targets)
    t.blocks

(* Printing for debug *)

(* The next 2 functions are copied almost as is from asmcomp/printmach.ml
   because there is no interface to call them. Eventually this won't be needed
   when we change cfg to have its own types rather than referring back to mach
   and cmm. *)
(* CR-someday gyorsh: implement desc printing, and args/res/dbg, etc, properly,
   with regs, use the dreaded Format. *)

let intcomp (comp : Mach.integer_comparison) =
  match comp with
  | Isigned c -> Printf.sprintf " %ss " (Printcmm.integer_comparison c)
  | Iunsigned c -> Printf.sprintf " %su " (Printcmm.integer_comparison c)

let intop (op : Mach.integer_operation) =
  match op with
  | Iadd -> " + "
  | Isub -> " - "
  | Imul -> " * "
  | Imulh { signed : bool } -> " *h" ^ if signed then " " else "u "
  | Idiv -> " div "
  | Imod -> " mod "
  | Iand -> " & "
  | Ior -> " | "
  | Ixor -> " ^ "
  | Ilsl -> " << "
  | Ilsr -> " >>u "
  | Iasr -> " >>s "
  | Ipopcnt -> " pop "
  | Iclz _ -> " clz "
  | Ictz _ -> " ctz "
  | Icomp cmp -> intcomp cmp
  | Icheckbound -> assert false

let dump_op ?(specific = fun ppf _ -> Format.fprintf ppf "specific") ppf =
  function
  | Move -> Format.fprintf ppf "mov"
  | Spill -> Format.fprintf ppf "spill"
  | Reload -> Format.fprintf ppf "reload"
  | Const_int n -> Format.fprintf ppf "const_int %nd" n
  | Const_float f -> Format.fprintf ppf "const_float %F" (Int64.float_of_bits f)
  | Const_symbol s -> Format.fprintf ppf "const_symbol %s" s
  | Stackoffset n -> Format.fprintf ppf "stackoffset %d" n
  | Load _ -> Format.fprintf ppf "load"
  | Store _ -> Format.fprintf ppf "store"
  | Intop op -> Format.fprintf ppf "intop %s" (intop op)
  | Intop_imm (op, n) -> Format.fprintf ppf "intop %s %d" (intop op) n
  | Negf -> Format.fprintf ppf "negf"
  | Absf -> Format.fprintf ppf "absf"
  | Addf -> Format.fprintf ppf "addf"
  | Subf -> Format.fprintf ppf "subf"
  | Mulf -> Format.fprintf ppf "mulf"
  | Divf -> Format.fprintf ppf "divf"
  | Compf _ -> Format.fprintf ppf "compf"
  | Floatofint -> Format.fprintf ppf "floattoint"
  | Intoffloat -> Format.fprintf ppf "intoffloat"
  | Specific op -> specific ppf op
  | Probe { name; handler_code_sym } ->
    Format.fprintf ppf "probe %s %s" name handler_code_sym
  | Probe_is_enabled { name } -> Format.fprintf ppf "probe_is_enabled %s" name
  | Opaque -> Format.fprintf ppf "opaque"
  | Begin_region -> Format.fprintf ppf "beginregion"
  | End_region -> Format.fprintf ppf "endregion"
  | Name_for_debugger _ -> Format.fprintf ppf "name_for_debugger"

let dump_call ppf = function
  | P prim_call -> (
    match prim_call with
    | External { func_symbol : string; _ } ->
      Format.fprintf ppf "external %s" func_symbol
    | Alloc { bytes : int; _ } -> Format.fprintf ppf "alloc %d" bytes
    | Checkbound _ -> Format.fprintf ppf "checkbound")
  | F func_call -> (
    match func_call with
    | Indirect -> Format.fprintf ppf "indirect"
    | Direct { func_symbol : string; _ } ->
      Format.fprintf ppf "direct %s" func_symbol)

let dump_basic ppf (basic : basic) =
  let open Format in
  match basic with
  | Op op -> dump_op ppf op
  | Call call -> fprintf ppf "Call %a" dump_call call
  | Reloadretaddr -> fprintf ppf "Reloadretaddr"
  | Pushtrap { lbl_handler } -> fprintf ppf "Pushtrap handler=%d" lbl_handler
  | Poptrap -> fprintf ppf "Poptrap"
  | Prologue -> fprintf ppf "Prologue"

let dump_terminator' ?(print_reg = Printmach.reg) ?(args = [||]) ?(sep = "\n")
    ppf (terminator : terminator) =
  let first_arg =
    if Array.length args >= 1
    then Format.fprintf Format.str_formatter " %a" print_reg args.(0);
    Format.flush_str_formatter ()
  in
  let second_arg =
    if Array.length args >= 2
    then Format.fprintf Format.str_formatter " %a" print_reg args.(1);
    Format.flush_str_formatter ()
  in
  let print_args ppf args =
    if Array.length args = 0
    then ()
    else Format.fprintf ppf " %a" (Printmach.regs' ~print_reg) args
  in
  let open Format in
  match terminator with
  | Never -> fprintf ppf "deadend"
  | Always l -> fprintf ppf "goto %d" l
  | Parity_test { ifso; ifnot } ->
    fprintf ppf "if even%s goto %d%selse goto %d" first_arg ifso sep ifnot
  | Truth_test { ifso; ifnot } ->
    fprintf ppf "if true%s goto %d%selse goto %d" first_arg ifso sep ifnot
  | Float_test { lt; eq; gt; uo } ->
    fprintf ppf "if%s <%s goto %d%s" first_arg second_arg lt sep;
    fprintf ppf "if%s =%s goto %d%s" first_arg second_arg eq sep;
    fprintf ppf "if%s >%s goto %d%s" first_arg second_arg gt sep;
    fprintf ppf "else goto %d" uo
  | Int_test { lt; eq; gt; is_signed; imm } ->
    let cmp =
      Printf.sprintf " %s%s"
        (if is_signed then "s" else "u")
        (match imm with None -> second_arg | Some i -> " " ^ Int.to_string i)
    in
    fprintf ppf "if%s <%s goto %d%s" first_arg cmp lt sep;
    fprintf ppf "if%s =%s goto %d%s" first_arg cmp eq sep;
    fprintf ppf "if%s >%s goto %d" first_arg cmp gt
  | Switch labels ->
    fprintf ppf "switch%s%s" first_arg sep;
    let label_count = Array.length labels in
    if label_count >= 1
    then (
      for i = 0 to label_count - 2 do
        fprintf ppf "case %d: goto %d%s" i labels.(i) sep
      done;
      let i = label_count - 1 in
      fprintf ppf "case %d: goto %d" i labels.(i))
  | Call_no_return { func_symbol : string; _ } ->
    fprintf ppf "Call_no_return %s%a" func_symbol print_args args
  | Return -> fprintf ppf "Return%a" print_args args
  | Raise _ -> fprintf ppf "Raise%a" print_args args
  | Tailcall (Self _) -> fprintf ppf "Tailcall self%a" print_args args
  | Tailcall (Func _) -> fprintf ppf "Tailcall%a" print_args args

let dump_terminator ?sep ppf terminator = dump_terminator' ?sep ppf terminator

let print_basic' ?print_reg ppf (instruction : basic instruction) =
  let desc = Cfg_to_linear_desc.from_basic instruction.desc in
  let instruction =
    { Linear.desc;
      next = Linear.end_instr;
      arg = instruction.arg;
      res = instruction.res;
      dbg = [];
      fdo = None;
      live = Reg.Set.empty
    }
  in
  Printlinear.instr' ?print_reg ppf instruction

let print_basic ppf i = print_basic' ppf i

let print_terminator' ?print_reg ppf (ti : terminator instruction) =
  if Array.length ti.res > 0
  then Format.fprintf ppf "%a := " (Printmach.regs' ?print_reg) ti.res;
  dump_terminator' ?print_reg ~args:ti.arg ~sep:"\n" ppf ti.desc

let print_terminator ppf ti = print_terminator' ppf ti

let print_instruction' ?print_reg ppf i =
  match i with
  | `Basic i -> print_basic' ?print_reg ppf i
  | `Terminator i -> print_terminator' ?print_reg ppf i

let print_instruction ppf i = print_instruction' ppf i

let can_raise_terminator (i : terminator) =
  match i with
  | Raise _ | Tailcall (Func _) | Call_no_return _ -> true
  | Never | Always _ | Parity_test _ | Truth_test _ | Float_test _ | Int_test _
  | Switch _ | Return
  | Tailcall (Self _) ->
    false

let can_raise_operation : operation -> bool = function
  | Move -> false
  | Spill -> false
  | Reload -> false
  | Const_int _ -> false
  | Const_float _ -> false
  | Const_symbol _ -> false
  | Stackoffset _ -> false
  | Load _ -> false
  | Store _ -> false
  | Intop _ -> false
  | Intop_imm _ -> false
  | Negf -> false
  | Absf -> false
  | Addf -> false
  | Subf -> false
  | Mulf -> false
  | Divf -> false
  | Compf _ -> false
  | Floatofint -> false
  | Intoffloat -> false
  | Probe _ -> true
  | Probe_is_enabled _ -> false
  | Specific op -> Arch.operation_can_raise op
  | Opaque -> false
  | Name_for_debugger _ -> false
  | Begin_region -> false
  | End_region -> false

let can_raise_basic : basic -> bool = function
  | Op op -> can_raise_operation op
  | Call _ -> true
  | Reloadretaddr -> false
  | Pushtrap _ -> false
  | Poptrap -> false
  | Prologue -> false

(* CR gyorsh: [is_pure_terminator] is not the same as [can_raise_terminator]
   because of [Tailcal Self] which is not pure but marked as cannot raise at the
   moment, which we might want to reconsider later. *)
let is_pure_terminator desc =
  match (desc : terminator) with
  | Raise _ | Call_no_return _ | Tailcall _ | Return -> false
  | Never | Always _ | Parity_test _ | Truth_test _ | Float_test _ | Int_test _
  | Switch _ ->
    (* CR gyorsh: fix for memory operands *)
    true

let is_pure_operation : operation -> bool = function
  | Move -> true
  | Spill -> true
  | Reload -> true
  | Const_int _ -> true
  | Const_float _ -> true
  | Const_symbol _ -> true
  | Stackoffset _ -> false
  | Load _ -> true
  | Store _ -> false
  | Intop _ -> true
  | Intop_imm _ -> true
  | Negf -> true
  | Absf -> true
  | Addf -> true
  | Subf -> true
  | Mulf -> true
  | Divf -> true
  | Compf _ -> true
  | Floatofint -> true
  | Intoffloat -> true
  | Probe _ -> false
  | Probe_is_enabled _ -> true
  | Opaque -> false
  | Begin_region -> false
  | End_region -> false
  | Specific s -> Arch.operation_is_pure s
  | Name_for_debugger _ -> true

let is_pure_basic : basic -> bool = function
  | Op op -> is_pure_operation op
  | Call _ -> false
<<<<<<< HEAD
  | Reloadretaddr -> false
  | Pushtrap _ -> false
  | Poptrap -> false
  | Prologue -> false
=======
  | Reloadretaddr ->
    (* This is a no-op on supported backends but on some others like "power" it
       wouldn't be. Saying it's not pure doesn't decrease the generated code
       quality and is future-proof.*)
    false
  | Pushtrap _ | Poptrap ->
    (* Those instructions modify the trap stack which actually modifies the
       stack pointer. *)
    false
  | Prologue ->
    (* [Prologue] grows the stack when entering a function and therefore
       modifies the stack pointer. [Prologue] can be considered pure if it's
       ensured that it wouldn't modify the stack pointer (e.g. there are no used
       local stack slots nor calls). *)
    false
>>>>>>> f2b17743

let is_noop_move instr =
  match instr.desc with
  | Op (Move | Spill | Reload) -> (
    match instr.arg.(0).loc with
    | Unknown -> false
    | Reg _ | Stack _ -> Reg.same_loc instr.arg.(0) instr.res.(0))
  | Op
      ( Const_int _ | Const_float _ | Const_symbol _ | Stackoffset _ | Load _
      | Store _ | Intop _ | Intop_imm _ | Negf | Absf | Addf | Subf | Mulf
      | Divf | Compf _ | Floatofint | Intoffloat | Probe _ | Opaque
      | Probe_is_enabled _ | Specific _ | Name_for_debugger _ | Begin_region
      | End_region )
  | Call _ | Reloadretaddr | Pushtrap _ | Poptrap | Prologue ->
    false

let set_stack_offset (instr : _ instruction) stack_offset =
  if stack_offset < 0
  then
    Misc.fatal_errorf "Cfg.set_stack_offset: expected non-negative got %d"
      stack_offset;
  if instr.stack_offset = stack_offset
  then instr
  else { instr with stack_offset }

let set_live (instr : _ instruction) live =
  if Reg.Set.equal instr.live live then instr else { instr with live }

let string_of_irc_work_list = function
  | Unknown_list -> "unknown_list"
  | Coalesced -> "coalesced"
  | Constrained -> "constrained"
  | Frozen -> "frozen"
  | Work_list -> "work_list"
  | Active -> "active"<|MERGE_RESOLUTION|>--- conflicted
+++ resolved
@@ -435,12 +435,6 @@
 let is_pure_basic : basic -> bool = function
   | Op op -> is_pure_operation op
   | Call _ -> false
-<<<<<<< HEAD
-  | Reloadretaddr -> false
-  | Pushtrap _ -> false
-  | Poptrap -> false
-  | Prologue -> false
-=======
   | Reloadretaddr ->
     (* This is a no-op on supported backends but on some others like "power" it
        wouldn't be. Saying it's not pure doesn't decrease the generated code
@@ -456,7 +450,6 @@
        ensured that it wouldn't modify the stack pointer (e.g. there are no used
        local stack slots nor calls). *)
     false
->>>>>>> f2b17743
 
 let is_noop_move instr =
   match instr.desc with
