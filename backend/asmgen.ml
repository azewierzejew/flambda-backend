(**************************************************************************)
(*                                                                        *)
(*                                 OCaml                                  *)
(*                                                                        *)
(*             Xavier Leroy, projet Cristal, INRIA Rocquencourt           *)
(*                                                                        *)
(*   Copyright 1996 Institut National de Recherche en Informatique et     *)
(*     en Automatique.                                                    *)
(*                                                                        *)
(*   All rights reserved.  This file is distributed under the terms of    *)
(*   the GNU Lesser General Public License version 2.1, with the          *)
(*   special exception on linking described in the file LICENSE.          *)
(*                                                                        *)
(**************************************************************************)

(* From lambda to assembly code *)

[@@@ocaml.warning "+a-4-9-40-41-42"]

open Format
open Config
open Clflags
open Misc
open Cmm

open Dwarf_ocaml

type error =
  | Assembler_error of string
  | Mismatched_for_pack of string option
  | Asm_generation of string * Emitaux.error

exception Error of error

let cmm_invariants ppf fd_cmm =
  let print_fundecl =
    if !Clflags.dump_cmm then Printcmm.fundecl
    else fun ppf fdecl -> Format.fprintf ppf "%s" fdecl.fun_name
  in
  if !Clflags.cmm_invariants && Cmm_invariants.run ppf fd_cmm then
    Misc.fatal_errorf "Cmm invariants failed on following fundecl:@.%a@."
      print_fundecl fd_cmm;
  fd_cmm

let liveness phrase = Liveness.fundecl phrase; phrase

let dump_if ppf flag message phrase =
  if !flag then Printmach.phase message ppf phrase

let pass_dump_if ppf flag message phrase =
  dump_if ppf flag message phrase; phrase

let pass_dump_linear_if ppf flag message phrase =
  if !flag then fprintf ppf "*** %s@.%a@." message Printlinear.fundecl phrase;
  phrase

let pass_dump_cfg_if ppf flag message c =
  if !flag then
    fprintf ppf "*** %s@.%a@." message (Cfg_with_layout.dump ~msg:"") c;
  c

let start_from_emit = ref true

let should_save_before_emit () =
  should_save_ir_after Compiler_pass.Scheduling && (not !start_from_emit)

let should_save_cfg_before_emit () =
  should_save_ir_after Compiler_pass.Simplify_cfg && (not !start_from_emit)

let linear_unit_info =
  { Linear_format.unit_name = "";
    items = [];
    for_pack = None;
  }

let new_cfg_unit_info () =
  { Cfg_format.unit_name = "";
    items = [];
    for_pack = None;
  }

let cfg_unit_info = new_cfg_unit_info ()

module Compiler_pass_map = Map.Make(Compiler_pass)

let (pass_to_cfg : Cfg_format.cfg_unit_info Compiler_pass_map.t) =
  Compiler_pass_map.empty
  |> Compiler_pass_map.add Compiler_pass.Selection (new_cfg_unit_info ())

let reset () =
  start_from_emit := false;
  Compiler_pass_map.iter (fun pass (cfg_unit_info : Cfg_format.cfg_unit_info) ->
    if should_save_ir_after pass then begin
      cfg_unit_info.unit_name <- Compilenv.current_unit_name ();
      cfg_unit_info.items <- [];
      cfg_unit_info.for_pack <- !Clflags.for_package;
    end)
    pass_to_cfg;
  if should_save_before_emit () then begin
    linear_unit_info.unit_name <- Compilenv.current_unit_name ();
    linear_unit_info.items <- [];
    linear_unit_info.for_pack <- !Clflags.for_package;
  end;
  if should_save_cfg_before_emit () then begin
    cfg_unit_info.unit_name <- Compilenv.current_unit_name ();
    cfg_unit_info.items <- [];
    cfg_unit_info.for_pack <- !Clflags.for_package;
  end

let save_data dl =
  Compiler_pass_map.iter (fun pass (cfg_unit_info: Cfg_format.cfg_unit_info) ->
    if should_save_ir_after pass && (not !start_from_emit) then begin
      cfg_unit_info.items <- Cfg_format.(Data dl) :: cfg_unit_info.items
    end)
    pass_to_cfg;
  if should_save_before_emit () then begin
    linear_unit_info.items <- Linear_format.(Data dl) :: linear_unit_info.items
  end;
  if should_save_cfg_before_emit () then begin
    cfg_unit_info.items <- Cfg_format.(Data dl) :: cfg_unit_info.items
  end;
  dl

let save_linear f =
  if should_save_before_emit () then begin
    linear_unit_info.items <- Linear_format.(Func f) :: linear_unit_info.items
  end;
  f

let save_cfg f =
  if should_save_cfg_before_emit () then begin
    cfg_unit_info.items <- Cfg_format.(Cfg f) :: cfg_unit_info.items
  end;
  f

let save_mach_as_cfg pass f =
  if should_save_ir_after pass && (not !start_from_emit) then begin
    let cfg =
      Cfgize.fundecl f ~before_register_allocation:false ~preserve_orig_labels:false ~simplify_terminators:true
    in
    let cfg_unit_info = Compiler_pass_map.find pass pass_to_cfg in
    cfg_unit_info.items <- Cfg_format.(Cfg cfg) :: cfg_unit_info.items
  end;
  f

let write_ir prefix =
  Compiler_pass_map.iter (fun pass (cfg_unit_info : Cfg_format.cfg_unit_info)  ->
    if should_save_ir_after pass && (not !start_from_emit) then begin
      let filename = Compiler_pass.(to_output_filename pass ~prefix) in
      cfg_unit_info.items <- List.rev cfg_unit_info.items;
      Cfg_format.save filename cfg_unit_info end)
    pass_to_cfg;
  if should_save_before_emit () then begin
    let filename = Compiler_pass.(to_output_filename Scheduling ~prefix) in
    linear_unit_info.items <- List.rev linear_unit_info.items;
    Linear_format.save filename linear_unit_info
  end;
  if should_save_cfg_before_emit () then begin
    let filename = Compiler_pass.(to_output_filename Simplify_cfg ~prefix) in
    cfg_unit_info.items <- List.rev cfg_unit_info.items;
    Cfg_format.save filename cfg_unit_info
  end

let should_emit () =
  not (should_stop_after Compiler_pass.Scheduling)

let disable_force_linscan : bool =
  Cfg_regalloc_utils.bool_of_env "DISABLE_FORCE_LINSCAN"

let should_use_linscan fd =
  (not disable_force_linscan)
  && (!use_linscan
     || List.mem Cmm.Use_linscan_regalloc fd.Mach.fun_codegen_options)

let cfg_regalloc_validate : bool =
  Cfg_regalloc_utils.bool_of_env "CFG_REGALLOC_VALIDATE"

let if_emit_do f x = if should_emit () then f x else ()
let emit_begin_assembly ~init_dwarf:init_dwarf =
  if_emit_do (fun init_dwarf -> Emit.begin_assembly ~init_dwarf) init_dwarf
let emit_end_assembly filename =
  if_emit_do
   (fun dwarf ->
     try
       Emit.end_assembly dwarf
     with Emitaux.Error e ->
       raise (Error (Asm_generation(filename, e))))

let emit_data = if_emit_do Emit.data
let emit_fundecl ~dwarf =
  if_emit_do
    (fun (fundecl : Linear.fundecl) ->
      try
        let () = Profile.record ~accumulate:true "emit" Emit.fundecl fundecl in
        match dwarf with
        | None -> ()
        | Some dwarf ->
          let fun_end_label =
            Asm_targets.Asm_label.create_int Text fundecl.fun_end_label
          in
          let fundecl : Dwarf_concrete_instances.fundecl =
            { fun_name = fundecl.fun_name;
              fun_dbg = fundecl.fun_dbg;
              fun_end_label;
            }
          in
          Dwarf.dwarf_for_fundecl dwarf fundecl
    with Emitaux.Error e ->
      raise (Error (Asm_generation(fundecl.Linear.fun_name, e))))

let rec regalloc ~ppf_dump round fd =
  if round > 50 then
    fatal_error(fd.Mach.fun_name ^
                ": function too complex, cannot complete register allocation");
  dump_if ppf_dump dump_live "Liveness analysis" fd;
  let num_stack_slots =
    if should_use_linscan fd then begin
      (* Linear Scan *)
      Interval.build_intervals fd;
      if !dump_interval then Printmach.intervals ppf_dump ();
      Linscan.allocate_registers()
    end else begin
      (* Graph Coloring *)
      Interf.build_graph fd;
      if !dump_interf then Printmach.interferences ppf_dump ();
      if !dump_prefer then Printmach.preferences ppf_dump ();
      Coloring.allocate_registers()
    end
  in
  dump_if ppf_dump dump_regalloc "After register allocation" fd;
  let (newfd, redo_regalloc) = Reload.fundecl fd num_stack_slots in
  dump_if ppf_dump dump_reload "After insertion of reloading code" newfd;
  if redo_regalloc then begin
    Reg.reinit(); Liveness.fundecl newfd; regalloc ~ppf_dump (round + 1) newfd
  end else begin
    (* Ensure the hooks are called only once. *)
    Compiler_hooks.execute Compiler_hooks.Mach_reload newfd;
    newfd
  end

let (++) x f = f x

let ocamlcfg_verbose =
  match Sys.getenv_opt "OCAMLCFG_VERBOSE" with
  | Some "1" -> true
  | Some _ | None -> false

let recompute_liveness_on_cfg (cfg_with_layout : Cfg_with_layout.t) : Cfg_with_layout.t =
  let cfg = Cfg_with_layout.cfg cfg_with_layout in
  let init = { Cfg_liveness.before = Reg.Set.empty; across = Reg.Set.empty; } in
  begin match Cfg_liveness.Liveness.run cfg ~init ~map:Cfg_liveness.Liveness.Instr () with
    | Result.Ok (liveness : Cfg_liveness.Liveness.domain Cfg_dataflow.Instr.Tbl.t) ->
      let with_liveness (instr : _ Cfg.instruction) =
        match Cfg_dataflow.Instr.Tbl.find_opt liveness instr.id with
        | None ->
          Misc.fatal_errorf "Missing liveness information for instruction %d in function %s@."
            instr.id
            cfg.Cfg.fun_name
        | Some { Cfg_liveness.before = _; across } ->
          Cfg.set_live instr across
      in
      Cfg.iter_blocks cfg ~f:(fun _label block ->
          block.body <- ListLabels.map block.body ~f:with_liveness;
          block.terminator <- with_liveness block.terminator;
        );
    | Result.Error _ ->
      Misc.fatal_errorf "Unable to compute liveness from CFG for function %s@."
        cfg.Cfg.fun_name;
  end;
  Cfg.iter_blocks cfg ~f:(fun _label block ->
      block.body <- ListLabels.filter block.body ~f:(fun instr ->
          not (Cfg.is_noop_move instr)));
  let layout : Label.t list =
    ListLabels.filter (Cfg_with_layout.layout cfg_with_layout) ~f:(fun label ->
        Cfg.mem_block (Cfg_with_layout.cfg cfg_with_layout) label)
  in
  let result =
    Cfg_with_layout.create
      cfg
      ~layout
      ~preserve_orig_labels:false
      ~new_labels:Label.Set.empty
  in
  Eliminate_fallthrough_blocks.run result;
  Merge_straightline_blocks.run result;
  Eliminate_dead_code.run_dead_block result;
  Simplify_terminator.run cfg;
  result

let test_cfgize (f : Mach.fundecl) (res : Linear.fundecl) : unit =
  if ocamlcfg_verbose then begin
    Format.eprintf "processing function %s...\n%!" f.Mach.fun_name;
  end;
  (* We do not simplify terminators here because it interferes with liveness
     when we have a terminator with:
     (i) all its edges leading to the same block;
     (ii) a condition making a pseudo-register live.
    In such a case, the terminator would be simplified to a mere jump, the
    condition would disappear, and the pseudo-register would no longer be
    live. Is it fine in itself, but would break the equivalence check. *)
  let result =
    Cfgize.fundecl
      f
      ~before_register_allocation:false
      ~preserve_orig_labels:false
      ~simplify_terminators:false
  in
  let expected = Linear_to_cfg.run res ~preserve_orig_labels:false in
  Eliminate_fallthrough_blocks.run expected;
  Merge_straightline_blocks.run expected;
  Eliminate_dead_code.run_dead_block expected;
  Simplify_terminator.run (Cfg_with_layout.cfg expected);
  let result = recompute_liveness_on_cfg result in
  Cfg_equivalence.check_cfg_with_layout ~mach:f expected result;
  if ocamlcfg_verbose then begin
    Format.eprintf "the CFG on both code paths are equivalent for function %s.\n%!"
      f.Mach.fun_name;
  end

let reorder_blocks_random ppf_dump cl =
  match !Flambda_backend_flags.reorder_blocks_random with
  | None -> cl
  | Some seed ->
     (* Initialize random state based on user-provided seed and function name.
        Per-function random state (instead of per call to ocamlopt)
        is good for debugging: it gives us deterministic builds
        for each user-provided seed, regardless
        of the order of files on the command line. *)
     let fun_name = (Cfg_with_layout.cfg cl).fun_name in
     let random_state = Random.State.make [| seed; Hashtbl.hash fun_name |] in
     Cfg_with_layout.reorder_blocks_random ~random_state cl;
     pass_dump_cfg_if ppf_dump Flambda_backend_flags.dump_cfg
       "After reorder_blocks_random" cl

let cfgize (f : Mach.fundecl) : Cfg_with_layout.t =
  if ocamlcfg_verbose then begin
    Format.eprintf "Asmgen.cfgize on function %s...\n%!" f.Mach.fun_name;
  end;
  Cfgize.fundecl
    f
    ~before_register_allocation:true
    ~preserve_orig_labels:false
    ~simplify_terminators:true

type register_allocator =
  | Upstream
  | IRC

let register_allocator : register_allocator =
  match Sys.getenv_opt "REGISTER_ALLOCATOR" with
  | None -> Upstream
  | Some id ->
    match String.lowercase_ascii id with
    | "irc" -> IRC
    | "" | "upstream" -> Upstream
    | _ -> Misc.fatal_errorf "unknown register allocator %S" id

let compile_fundecl ?dwarf ~ppf_dump fd_cmm =
  Proc.init ();
  Reg.reset();
  fd_cmm
  ++ Profile.record ~accumulate:true "cmm_invariants" (cmm_invariants ppf_dump)
  ++ Profile.record ~accumulate:true "selection" Selection.fundecl
  ++ Compiler_hooks.execute_and_pipe Compiler_hooks.Mach_sel
  ++ pass_dump_if ppf_dump dump_selection "After instruction selection"
  ++ Profile.record ~accumulate:true "save_mach_as_cfg" (save_mach_as_cfg Compiler_pass.Selection)
  ++ Profile.record ~accumulate:true "comballoc" Comballoc.fundecl
  ++ Compiler_hooks.execute_and_pipe Compiler_hooks.Mach_combine
  ++ pass_dump_if ppf_dump dump_combine "After allocation combining"
  ++ Profile.record ~accumulate:true "cse" CSE.fundecl
  ++ Compiler_hooks.execute_and_pipe Compiler_hooks.Mach_cse
  ++ pass_dump_if ppf_dump dump_cse "After CSE"
  ++ Profile.record ~accumulate:true "regalloc" (fun (fd : Mach.fundecl) ->
    let force_linscan = should_use_linscan fd in
    match force_linscan, register_allocator with
    | false, IRC ->
      fd
      ++ Profile.record ~accumulate:true "irc" (fun fd ->
        let cfg =
          fd
          ++ Profile.record ~accumulate:true "cfgize" cfgize
          ++ Profile.record ~accumulate:true "cfg_deadcode" Cfg_deadcode.run
        in
        let cfg = 
          if cfg_regalloc_validate then begin
            let cfg_description = Profile.record ~accumulate:true "cfg_create_description" Cfg_regalloc_validate.Description.create cfg in
            cfg
            ++ Profile.record ~accumulate:true "cfg_irc" Cfg_irc.run
            ++ Profile.record ~accumulate:true "cfg_verify_description" (Cfg_regalloc_validate.verify_exn cfg_description)
          end else begin
            cfg
            ++ Profile.record ~accumulate:true "cfg_irc" Cfg_irc.run
          end
        in
        cfg
<<<<<<< HEAD
=======
        ++ Profile.record ~accumulate:true "cfg_irc" Cfg_irc.run
        ++ Profile.record ~accumulate:true "cfg_validate_description" (Cfg_regalloc_validate.run cfg_description)
>>>>>>> a218c62b
        ++ Profile.record ~accumulate:true "cfg_simplify" Cfg_regalloc_utils.simplify_cfg
        ++ Profile.record ~accumulate:true "cfg_to_linear" Cfg_to_linear.run)
    | true, _ | false, Upstream ->
      fd
      ++ Profile.record ~accumulate:true "default" (fun fd ->
        let res =
          fd
          ++ Profile.record ~accumulate:true "liveness" liveness
          ++ Profile.record ~accumulate:true "deadcode" Deadcode.fundecl
          ++ Compiler_hooks.execute_and_pipe Compiler_hooks.Mach_live
          ++ pass_dump_if ppf_dump dump_live "Liveness analysis"
          ++ Profile.record ~accumulate:true "spill" Spill.fundecl
          ++ Profile.record ~accumulate:true "liveness" liveness
          ++ Compiler_hooks.execute_and_pipe Compiler_hooks.Mach_spill
          ++ pass_dump_if ppf_dump dump_spill "After spilling"
          ++ Profile.record ~accumulate:true "split" Split.fundecl
          ++ Compiler_hooks.execute_and_pipe Compiler_hooks.Mach_split
          ++ pass_dump_if ppf_dump dump_split "After live range splitting"
          ++ Profile.record ~accumulate:true "liveness" liveness
          ++ Profile.record ~accumulate:true "regalloc" (regalloc ~ppf_dump 1)
          ++ Profile.record ~accumulate:true "available_regs" Available_regs.fundecl
        in
        res
        ++ Profile.record ~accumulate:true "linearize" (fun (f : Mach.fundecl) ->
            let res = Linearize.fundecl f in
            if !Flambda_backend_flags.cfg_equivalence_check then begin
              test_cfgize f res;
            end;
            res)
        ++ pass_dump_linear_if ppf_dump dump_linear "Linearized code"))
  ++ Compiler_hooks.execute_and_pipe Compiler_hooks.Linear
  ++ Profile.record ~accumulate:true "reorder_blocks" (fun (fd : Linear.fundecl) ->
    if !Flambda_backend_flags.use_ocamlcfg then begin
      fd
      ++ Profile.record ~accumulate:true "linear_to_cfg"
           (Linear_to_cfg.run ~preserve_orig_labels:true)
      ++ Compiler_hooks.execute_and_pipe Compiler_hooks.Cfg
      ++ pass_dump_cfg_if ppf_dump Flambda_backend_flags.dump_cfg "After linear_to_cfg"
      ++ Profile.record ~accumulate:true "save_cfg" save_cfg
      ++ Profile.record ~accumulate:true "cfg_reorder_blocks" (reorder_blocks_random ppf_dump)
      ++ Profile.record ~accumulate:true "cfg_to_linear" Cfg_to_linear.run
      ++ pass_dump_linear_if ppf_dump dump_linear "After cfg_to_linear"
    end else
      fd)
  ++ Profile.record ~accumulate:true "scheduling" Scheduling.fundecl
  ++ pass_dump_linear_if ppf_dump dump_scheduling "After instruction scheduling"
  ++ Profile.record ~accumulate:true "save_linear" save_linear
  ++ Profile.record ~accumulate:true "emit_fundecl" (emit_fundecl ~dwarf)

let compile_data dl =
  dl
  ++ save_data
  ++ emit_data

let compile_phrase ?dwarf ~ppf_dump p =
  if !dump_cmm then fprintf ppf_dump "%a@." Printcmm.phrase p;
  match p with
  | Cfunction fd -> compile_fundecl ?dwarf ~ppf_dump fd
  | Cdata dl -> compile_data dl


(* For the native toplevel: generates generic functions unless
   they are already available in the process *)
let compile_genfuns ?dwarf ~ppf_dump f =
  List.iter
    (function
       | (Cfunction {fun_name = name}) as ph when f name ->
           compile_phrase ?dwarf ~ppf_dump ph
       | _ -> ())
    (Cmm_helpers.generic_functions true
       (Cmm_helpers.Generic_fns_tbl.of_fns
          (Compilenv.current_unit_infos ()).ui_generic_fns))

let compile_unit ~output_prefix ~asm_filename ~keep_asm ~obj_filename ~may_reduce_heap gen =
  reset ();
  let create_asm = should_emit () &&
                   (keep_asm || not !Emitaux.binary_backend_available) in
  Emitaux.create_asm_file := create_asm;
  Misc.try_finally
    ~exceptionally:(fun () -> remove_file obj_filename)
    (fun () ->
       if create_asm then Emitaux.output_channel := open_out asm_filename;
       Misc.try_finally
         (fun () ->
            gen ();
            write_ir output_prefix)
         ~always:(fun () ->
             if create_asm then close_out !Emitaux.output_channel)
         ~exceptionally:(fun () ->
             if create_asm && not keep_asm then remove_file asm_filename);
       if should_emit () then begin
         if may_reduce_heap then
           Emitaux.reduce_heap_size ~reset:(fun () ->
            reset ();
            (* note: we need to preserve the persistent env, because it is
               used to populate fields of the record written as the cmx file
               afterwards. *)
            Typemod.reset ~preserve_persistent_env:true;
            Emitaux.reset ();
            Reg.reset ());
         let assemble_result =
           Profile.record "assemble"
             (Proc.assemble_file asm_filename) obj_filename
         in
         if assemble_result <> 0
         then raise(Error(Assembler_error asm_filename));
       end;
       if create_asm && not keep_asm then remove_file asm_filename
    )

let build_dwarf ~asm_directives:(module Asm_directives : Asm_targets.Asm_directives_intf.S) sourcefile =
  let unit_name =
    Compilation_unit.get_persistent_ident (Compilation_unit.get_current_exn ())
  in
  let code_begin =
    Compilenv.make_symbol (Some "code_begin") |> Asm_targets.Asm_symbol.create
  in
  let code_end =
    Compilenv.make_symbol (Some "code_end") |> Asm_targets.Asm_symbol.create
  in
  Dwarf.create
    ~sourcefile
    ~unit_name
    ~asm_directives:(module Asm_directives)
    ~get_file_id:(Emitaux.get_file_num ~file_emitter:X86_dsl.D.file)
    ~code_begin ~code_end

let build_asm_directives () : (module Asm_targets.Asm_directives_intf.S) = (
    module Asm_targets.Asm_directives.Make(struct

      let emit_line str = X86_dsl.D.comment str

      let get_file_num file_name =
        Emitaux.get_file_num ~file_emitter:X86_dsl.D.file file_name

      let debugging_comments_in_asm_files =
        !Flambda_backend_flags.dasm_comments

      module D = struct
        open X86_ast

        include X86_dsl.D

        type data_type =
          | NONE | DWORD | QWORD

        type nonrec constant = constant
        let const_int64 num = Const num
        let const_label str = ConstLabel str
        let const_add c1 c2 = ConstAdd (c1, c2)
        let const_sub c1 c2 = ConstSub (c1, c2)

        let label ?data_type str =
          let typ =
            Option.map
              (function
                | NONE -> X86_ast.NONE
                | DWORD -> X86_ast.DWORD
                | QWORD -> X86_ast.QWORD)
              data_type
          in
          label ?typ str
      end
    end)
  )

let emit_begin_assembly_with_dwarf unix ~disable_dwarf ~emit_begin_assembly ~sourcefile () =
  if !Flambda_backend_flags.internal_assembler then
    (X86_proc.register_internal_assembler (Internal_assembler.assemble unix);
    Emitaux.binary_backend_available := true;
    Emitaux.create_asm_file := !Clflags.keep_asm_file)
  else ();
  let no_dwarf () =
    emit_begin_assembly ~init_dwarf:(fun () -> ());
    None
  in
  let can_emit =
    !Clflags.debug
    && not !Dwarf_flags.restrict_to_upstream_dwarf
    && not disable_dwarf
  in
  match can_emit, Target_system.architecture (), Target_system.derived_system () with
  | true, X86_64, _ ->
    let asm_directives = build_asm_directives () in
    let (module Asm_directives : Asm_targets.Asm_directives_intf.S) = asm_directives in
    let dwarf = ref None in
    emit_begin_assembly ~init_dwarf:(fun () ->
        Asm_targets.Asm_label.initialize ~new_label:Cmm.new_label;
        Asm_directives.initialize ();
        dwarf := Some (build_dwarf ~asm_directives sourcefile)
    );
    !dwarf
  | true, _, _ -> no_dwarf ()
  | false, _, _ -> no_dwarf ()

let end_gen_implementation0 unix ?toplevel ~ppf_dump ~sourcefile make_cmm =
  let dwarf =
    emit_begin_assembly_with_dwarf unix ~disable_dwarf:false ~emit_begin_assembly
      ~sourcefile ()
  in
  make_cmm ()
  ++ Compiler_hooks.execute_and_pipe Compiler_hooks.Cmm
  ++ Profile.record "compile_phrases" (List.iter (compile_phrase ?dwarf ~ppf_dump))
  ++ (fun () -> ());
  (match toplevel with None -> () | Some f -> compile_genfuns ~ppf_dump f);
  (* We add explicit references to external primitive symbols.  This
     is to ensure that the object files that define these symbols,
     when part of a C library, won't be discarded by the linker.
     This is important if a module that uses such a symbol is later
     dynlinked. *)
  compile_phrase ~ppf_dump ?dwarf
    (Cmm_helpers.reference_symbols
       (List.filter_map (fun prim ->
           if not (Primitive.native_name_is_external prim) then None
           else Some (Primitive.native_name prim))
          !Translmod.primitive_declarations));
  emit_end_assembly sourcefile dwarf

let end_gen_implementation unix ?toplevel ~ppf_dump ~sourcefile clambda =
  end_gen_implementation0 unix ?toplevel ~ppf_dump ~sourcefile (fun () ->
    Profile.record "cmm" Cmmgen.compunit clambda)

type middle_end =
     backend:(module Backend_intf.S)
  -> filename:string
  -> prefixname:string
  -> ppf_dump:Format.formatter
  -> Lambda.program
  -> Clambda.with_constants

let asm_filename output_prefix =
    if !keep_asm_file || !Emitaux.binary_backend_available
    then output_prefix ^ ext_asm
    else Filename.temp_file "camlasm" ext_asm

let compile_implementation unix ?toplevel ~backend ~filename ~prefixname
      ~middle_end ~ppf_dump (program : Lambda.program) =
  compile_unit ~output_prefix:prefixname
    ~asm_filename:(asm_filename prefixname) ~keep_asm:!keep_asm_file
    ~obj_filename:(prefixname ^ ext_obj)
    ~may_reduce_heap:(Option.is_none toplevel)
    (fun () ->
      Ident.Set.iter Compilenv.require_global program.required_globals;
      let clambda_with_constants =
        middle_end ~backend ~filename ~prefixname ~ppf_dump program
      in
      end_gen_implementation unix ?toplevel ~ppf_dump ~sourcefile:filename
        clambda_with_constants)

let compile_implementation_flambda2 unix ?toplevel ?(keep_symbol_tables=true)
    ~filename ~prefixname ~size:module_block_size_in_words ~module_ident
    ~module_initializer ~flambda2 ~ppf_dump ~required_globals () =
  compile_unit ~output_prefix:prefixname
    ~asm_filename:(asm_filename prefixname) ~keep_asm:!keep_asm_file
    ~obj_filename:(prefixname ^ ext_obj)
    ~may_reduce_heap:(Option.is_none toplevel)
    (fun () ->
      Ident.Set.iter Compilenv.require_global required_globals;
      let cmm_phrases =
        flambda2 ~ppf_dump ~prefixname ~filename ~module_ident
          ~module_block_size_in_words ~module_initializer
          ~keep_symbol_tables
      in
      end_gen_implementation0 unix ?toplevel ~ppf_dump ~sourcefile:filename
        (fun () -> cmm_phrases))

let linear_gen_implementation unix filename =
  let open Linear_format in
  let linear_unit_info, _ = restore filename in
  (match !Clflags.for_package, linear_unit_info.for_pack with
   | None, None -> ()
   | Some expected, Some saved when String.equal expected saved -> ()
   | _, saved -> raise(Error(Mismatched_for_pack saved)));
  let emit_item ~dwarf = function
    | Data dl -> emit_data dl
    | Func f -> emit_fundecl ~dwarf f
  in
  start_from_emit := true;
  let dwarf =
    emit_begin_assembly_with_dwarf unix ~disable_dwarf:false
      ~emit_begin_assembly ~sourcefile:filename ()
  in
  Profile.record "Emit" (List.iter (emit_item ~dwarf)) linear_unit_info.items;
  emit_end_assembly filename dwarf

let compile_implementation_linear unix output_prefix ~progname =
  compile_unit ~may_reduce_heap:true ~output_prefix
    ~asm_filename:(asm_filename output_prefix) ~keep_asm:!keep_asm_file
    ~obj_filename:(output_prefix ^ ext_obj)
    (fun () ->
      linear_gen_implementation unix progname)

(* Error report *)

let report_error ppf = function
  | Assembler_error file ->
      fprintf ppf "Assembler error, input left in file %a"
        Location.print_filename file
  | Mismatched_for_pack saved ->
    let msg = function
       | None -> "without -for-pack"
       | Some s -> "with -for-pack "^s
     in
     fprintf ppf
       "This input file cannot be compiled %s: it was generated %s."
       (msg !Clflags.for_package) (msg saved)
  | Asm_generation(fn, err) ->
     fprintf ppf
       "Error producing assembly code for %s: %a"
       fn Emitaux.report_error err

let () =
  Location.register_error_of_exn
    (function
      | Error err -> Some (Location.error_of_printer_file report_error err)
      | _ -> None
    )<|MERGE_RESOLUTION|>--- conflicted
+++ resolved
@@ -386,18 +386,13 @@
             let cfg_description = Profile.record ~accumulate:true "cfg_create_description" Cfg_regalloc_validate.Description.create cfg in
             cfg
             ++ Profile.record ~accumulate:true "cfg_irc" Cfg_irc.run
-            ++ Profile.record ~accumulate:true "cfg_verify_description" (Cfg_regalloc_validate.verify_exn cfg_description)
+            ++ Profile.record ~accumulate:true "cfg_validate_description" (Cfg_regalloc_validate.run cfg_description)
           end else begin
             cfg
             ++ Profile.record ~accumulate:true "cfg_irc" Cfg_irc.run
           end
         in
         cfg
-<<<<<<< HEAD
-=======
-        ++ Profile.record ~accumulate:true "cfg_irc" Cfg_irc.run
-        ++ Profile.record ~accumulate:true "cfg_validate_description" (Cfg_regalloc_validate.run cfg_description)
->>>>>>> a218c62b
         ++ Profile.record ~accumulate:true "cfg_simplify" Cfg_regalloc_utils.simplify_cfg
         ++ Profile.record ~accumulate:true "cfg_to_linear" Cfg_to_linear.run)
     | true, _ | false, Upstream ->
