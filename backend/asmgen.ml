(**************************************************************************)
(*                                                                        *)
(*                                 OCaml                                  *)
(*                                                                        *)
(*             Xavier Leroy, projet Cristal, INRIA Rocquencourt           *)
(*                                                                        *)
(*   Copyright 1996 Institut National de Recherche en Informatique et     *)
(*     en Automatique.                                                    *)
(*                                                                        *)
(*   All rights reserved.  This file is distributed under the terms of    *)
(*   the GNU Lesser General Public License version 2.1, with the          *)
(*   special exception on linking described in the file LICENSE.          *)
(*                                                                        *)
(**************************************************************************)

(* From lambda to assembly code *)

[@@@ocaml.warning "+a-4-9-40-41-42"]

open Format
open Config
open Clflags
open Misc
open Cmm

open Dwarf_ocaml

type error =
  | Assembler_error of string
  | Mismatched_for_pack of string option
  | Asm_generation of string * Emitaux.error

exception Error of error

let cmm_invariants ppf fd_cmm =
  let print_fundecl =
    if !Clflags.dump_cmm then Printcmm.fundecl
    else fun ppf fdecl -> Format.fprintf ppf "%s" fdecl.fun_name
  in
  if !Clflags.cmm_invariants && Cmm_invariants.run ppf fd_cmm then
    Misc.fatal_errorf "Cmm invariants failed on following fundecl:@.%a@."
      print_fundecl fd_cmm;
  fd_cmm

let liveness phrase = Liveness.fundecl phrase; phrase

let dump_if ppf flag message phrase =
  if !flag then Printmach.phase message ppf phrase

let pass_dump_if ppf flag message phrase =
  dump_if ppf flag message phrase; phrase

let pass_dump_linear_if ppf flag message phrase =
  if !flag then fprintf ppf "*** %s@.%a@." message Printlinear.fundecl phrase;
  phrase

let pass_dump_cfg_if ppf flag message c =
  if !flag then
    fprintf ppf "*** %s@.%a@." message (Cfg_with_layout.dump ~msg:"") c;
  c

let start_from_emit = ref true

let should_save_before_emit () =
  should_save_ir_after Compiler_pass.Scheduling && (not !start_from_emit)

let should_save_cfg_before_emit () =
  should_save_ir_after Compiler_pass.Simplify_cfg && (not !start_from_emit)

let linear_unit_info =
  { Linear_format.unit_name = "";
    items = [];
    for_pack = None;
  }

let new_cfg_unit_info () =
  { Cfg_format.unit_name = "";
    items = [];
    for_pack = None;
  }

let cfg_unit_info = new_cfg_unit_info ()

module Compiler_pass_map = Map.Make(Compiler_pass)

let (pass_to_cfg : Cfg_format.cfg_unit_info Compiler_pass_map.t) =
  Compiler_pass_map.empty
  |> Compiler_pass_map.add Compiler_pass.Selection (new_cfg_unit_info ())

let reset () =
  start_from_emit := false;
  Compiler_pass_map.iter (fun pass (cfg_unit_info : Cfg_format.cfg_unit_info) ->
    if should_save_ir_after pass then begin
      cfg_unit_info.unit_name <- Compilenv.current_unit_name ();
      cfg_unit_info.items <- [];
      cfg_unit_info.for_pack <- !Clflags.for_package;
    end)
    pass_to_cfg;
  if should_save_before_emit () then begin
    linear_unit_info.unit_name <- Compilenv.current_unit_name ();
    linear_unit_info.items <- [];
    linear_unit_info.for_pack <- !Clflags.for_package;
  end;
  if should_save_cfg_before_emit () then begin
    cfg_unit_info.unit_name <- Compilenv.current_unit_name ();
    cfg_unit_info.items <- [];
    cfg_unit_info.for_pack <- !Clflags.for_package;
  end

let save_data dl =
  Compiler_pass_map.iter (fun pass (cfg_unit_info: Cfg_format.cfg_unit_info) ->
    if should_save_ir_after pass && (not !start_from_emit) then begin
      cfg_unit_info.items <- Cfg_format.(Data dl) :: cfg_unit_info.items
    end)
    pass_to_cfg;
  if should_save_before_emit () then begin
    linear_unit_info.items <- Linear_format.(Data dl) :: linear_unit_info.items
  end;
  if should_save_cfg_before_emit () then begin
    cfg_unit_info.items <- Cfg_format.(Data dl) :: cfg_unit_info.items
  end;
  dl

let save_linear f =
  if should_save_before_emit () then begin
    linear_unit_info.items <- Linear_format.(Func f) :: linear_unit_info.items
  end;
  f

let save_cfg f =
  if should_save_cfg_before_emit () then begin
    cfg_unit_info.items <- Cfg_format.(Cfg f) :: cfg_unit_info.items
  end;
  f

let save_mach_as_cfg pass f =
  if should_save_ir_after pass && (not !start_from_emit) then begin
    let cfg =
      Cfgize.fundecl f ~before_register_allocation:false ~preserve_orig_labels:false ~simplify_terminators:true
    in
    let cfg_unit_info = Compiler_pass_map.find pass pass_to_cfg in
    cfg_unit_info.items <- Cfg_format.(Cfg cfg) :: cfg_unit_info.items
  end;
  f

let write_ir prefix =
  Compiler_pass_map.iter (fun pass (cfg_unit_info : Cfg_format.cfg_unit_info)  ->
    if should_save_ir_after pass && (not !start_from_emit) then begin
      let filename = Compiler_pass.(to_output_filename pass ~prefix) in
      cfg_unit_info.items <- List.rev cfg_unit_info.items;
      Cfg_format.save filename cfg_unit_info end)
    pass_to_cfg;
  if should_save_before_emit () then begin
    let filename = Compiler_pass.(to_output_filename Scheduling ~prefix) in
    linear_unit_info.items <- List.rev linear_unit_info.items;
    Linear_format.save filename linear_unit_info
  end;
  if should_save_cfg_before_emit () then begin
    let filename = Compiler_pass.(to_output_filename Simplify_cfg ~prefix) in
    cfg_unit_info.items <- List.rev cfg_unit_info.items;
    Cfg_format.save filename cfg_unit_info
  end

let should_emit () =
  not (should_stop_after Compiler_pass.Scheduling)

let should_use_linscan fd =
  !use_linscan ||
  List.mem Cmm.Use_linscan_regalloc fd.Mach.fun_codegen_options

let if_emit_do f x = if should_emit () then f x else ()
let emit_begin_assembly ~init_dwarf:init_dwarf =
  if_emit_do (fun init_dwarf -> Emit.begin_assembly ~init_dwarf) init_dwarf
let emit_end_assembly filename =
  if_emit_do
   (fun dwarf ->
     try
       Emit.end_assembly dwarf
     with Emitaux.Error e ->
       raise (Error (Asm_generation(filename, e))))

let emit_data = if_emit_do Emit.data
let emit_fundecl ~dwarf =
  if_emit_do
    (fun (fundecl : Linear.fundecl) ->
      try
        let () = Profile.record ~accumulate:true "emit" Emit.fundecl fundecl in
        match dwarf with
        | None -> ()
        | Some dwarf ->
          let fun_end_label =
            Asm_targets.Asm_label.create_int Text fundecl.fun_end_label
          in
          let fundecl : Dwarf_concrete_instances.fundecl =
            { fun_name = fundecl.fun_name;
              fun_dbg = fundecl.fun_dbg;
              fun_end_label;
            }
          in
          Dwarf.dwarf_for_fundecl dwarf fundecl
    with Emitaux.Error e ->
      raise (Error (Asm_generation(fundecl.Linear.fun_name, e))))

let rec regalloc ~ppf_dump round fd =
  if round > 50 then
    fatal_error(fd.Mach.fun_name ^
                ": function too complex, cannot complete register allocation");
  dump_if ppf_dump dump_live "Liveness analysis" fd;
  let num_stack_slots =
    if should_use_linscan fd then begin
      (* Linear Scan *)
      Interval.build_intervals fd;
      if !dump_interval then Printmach.intervals ppf_dump ();
      Linscan.allocate_registers()
    end else begin
      (* Graph Coloring *)
      Interf.build_graph fd;
      if !dump_interf then Printmach.interferences ppf_dump ();
      if !dump_prefer then Printmach.preferences ppf_dump ();
      Coloring.allocate_registers()
    end
  in
  dump_if ppf_dump dump_regalloc "After register allocation" fd;
  let (newfd, redo_regalloc) = Reload.fundecl fd num_stack_slots in
  dump_if ppf_dump dump_reload "After insertion of reloading code" newfd;
  if redo_regalloc then begin
    Reg.reinit(); Liveness.fundecl newfd; regalloc ~ppf_dump (round + 1) newfd
  end else begin
    (* Ensure the hooks are called only once. *)
    Compiler_hooks.execute Compiler_hooks.Mach_reload newfd;
    newfd
  end

let (++) x f = f x

let ocamlcfg_verbose =
  match Sys.getenv_opt "OCAMLCFG_VERBOSE" with
  | Some "1" -> true
  | Some _ | None -> false

let recompute_liveness_on_cfg (cfg_with_layout : Cfg_with_layout.t) : Cfg_with_layout.t =
  let cfg = Cfg_with_layout.cfg cfg_with_layout in
  let init = { Cfg_liveness.before = Reg.Set.empty; across = Reg.Set.empty; } in
  begin match Cfg_liveness.Liveness.run cfg ~init ~map:Cfg_liveness.Liveness.Instr () with
    | Result.Ok (liveness : Cfg_liveness.Liveness.domain Cfg_dataflow.Instr.Tbl.t) ->
      let with_liveness (instr : _ Cfg.instruction) =
        match Cfg_dataflow.Instr.Tbl.find_opt liveness instr.id with
        | None ->
          Misc.fatal_errorf "Missing liveness information for instruction %d in function %s@."
            instr.id
            cfg.Cfg.fun_name
        | Some { Cfg_liveness.before = _; across } ->
          Cfg.set_live instr across
      in
      Cfg.iter_blocks cfg ~f:(fun _label block ->
          block.body <- ListLabels.map block.body ~f:with_liveness;
          block.terminator <- with_liveness block.terminator;
        );
    | Result.Error _ ->
      Misc.fatal_errorf "Unable to compute liveness from CFG for function %s@."
        cfg.Cfg.fun_name;
  end;
  Cfg.iter_blocks cfg ~f:(fun _label block ->
      block.body <- ListLabels.filter block.body ~f:(fun instr ->
          not (Cfg.is_noop_move instr)));
  let layout : Label.t list =
    ListLabels.filter (Cfg_with_layout.layout cfg_with_layout) ~f:(fun label ->
        Cfg.mem_block (Cfg_with_layout.cfg cfg_with_layout) label)
  in
  let result =
    Cfg_with_layout.create
      cfg
      ~layout
      ~preserve_orig_labels:false
      ~new_labels:Label.Set.empty
  in
  Eliminate_fallthrough_blocks.run result;
  Merge_straightline_blocks.run result;
  Eliminate_dead_code.run_dead_block result;
  Simplify_terminator.run cfg;
  result

let test_cfgize (f : Mach.fundecl) (res : Linear.fundecl) : unit =
  if ocamlcfg_verbose then begin
    Format.eprintf "processing function %s...\n%!" f.Mach.fun_name;
  end;
  (* We do not simplify terminators here because it interferes with liveness
     when we have a terminator with:
     (i) all its edges leading to the same block;
     (ii) a condition making a pseudo-register live.
    In such a case, the terminator would be simplified to a mere jump, the
    condition would disappear, and the pseudo-register would no longer be
    live. Is it fine in itself, but would break the equivalence check. *)
  let result =
    Cfgize.fundecl
      f
      ~before_register_allocation:false
      ~preserve_orig_labels:false
      ~simplify_terminators:false
  in
  let expected = Linear_to_cfg.run res ~preserve_orig_labels:false in
  Eliminate_fallthrough_blocks.run expected;
  Merge_straightline_blocks.run expected;
  Eliminate_dead_code.run_dead_block expected;
  Simplify_terminator.run (Cfg_with_layout.cfg expected);
  let result = recompute_liveness_on_cfg result in
  Cfg_equivalence.check_cfg_with_layout ~mach:f expected result;
  if ocamlcfg_verbose then begin
    Format.eprintf "the CFG on both code paths are equivalent for function %s.\n%!"
      f.Mach.fun_name;
  end

let reorder_blocks_random ppf_dump cl =
  match !Flambda_backend_flags.reorder_blocks_random with
  | None -> cl
  | Some seed ->
     (* Initialize random state based on user-provided seed and function name.
        Per-function random state (instead of per call to ocamlopt)
        is good for debugging: it gives us deterministic builds
        for each user-provided seed, regardless
        of the order of files on the command line. *)
     let fun_name = (Cfg_with_layout.cfg cl).fun_name in
     let random_state = Random.State.make [| seed; Hashtbl.hash fun_name |] in
     Cfg_with_layout.reorder_blocks_random ~random_state cl;
     pass_dump_cfg_if ppf_dump Flambda_backend_flags.dump_cfg
       "After reorder_blocks_random" cl

let cfgize (f : Mach.fundecl) : Cfg_with_layout.t =
  if ocamlcfg_verbose then begin
    Format.eprintf "Asmgen.cfgize on function %s...\n%!" f.Mach.fun_name;
  end;
  Cfgize.fundecl
    f
    ~before_register_allocation:true
    ~preserve_orig_labels:false
    ~simplify_terminators:true

type register_allocator =
  | Upstream
  | IRC

let register_allocator : register_allocator =
  match Sys.getenv_opt "REGISTER_ALLOCATOR" with
  | None -> Upstream
  | Some id ->
    match String.lowercase_ascii id with
    | "irc" -> IRC
    | "" | "upstream" -> Upstream
    | _ -> Misc.fatal_errorf "unknown register allocator %S" id

let compile_fundecl ?dwarf ~ppf_dump fd_cmm =
  Proc.init ();
  Reg.reset();
  fd_cmm
  ++ Profile.record ~accumulate:true "cmm_invariants" (cmm_invariants ppf_dump)
  ++ Profile.record ~accumulate:true "selection" Selection.fundecl
  ++ Compiler_hooks.execute_and_pipe Compiler_hooks.Mach_sel
  ++ pass_dump_if ppf_dump dump_selection "After instruction selection"
  ++ Profile.record ~accumulate:true "save_mach_as_cfg" (save_mach_as_cfg Compiler_pass.Selection)
  ++ Profile.record ~accumulate:true "comballoc" Comballoc.fundecl
  ++ Compiler_hooks.execute_and_pipe Compiler_hooks.Mach_combine
  ++ pass_dump_if ppf_dump dump_combine "After allocation combining"
  ++ Profile.record ~accumulate:true "cse" CSE.fundecl
  ++ Compiler_hooks.execute_and_pipe Compiler_hooks.Mach_cse
  ++ pass_dump_if ppf_dump dump_cse "After CSE"
<<<<<<< HEAD
  ++ Profile.record ~accumulate:true "liveness" liveness
  ++ Profile.record ~accumulate:true "deadcode" Deadcode.fundecl
  ++ Compiler_hooks.execute_and_pipe Compiler_hooks.Mach_live
  ++ pass_dump_if ppf_dump dump_live "Liveness analysis"
  ++ Profile.record ~accumulate:true "regalloc" (fun (fd : Mach.fundecl) ->
=======
  ++ (fun (fd : Mach.fundecl) ->
>>>>>>> 7d8bd09c
    let force_linscan = should_use_linscan fd in
    match force_linscan, register_allocator with
    | false, IRC ->
      fd
      ++ Profile.record ~accumulate:true "irc" (fun fd ->
        let cfg =
          fd
          ++ Profile.record ~accumulate:true "cfgize" cfgize
<<<<<<< HEAD
=======
          ++ Profile.record ~accumulate:true "cfg_deadcode" Cfg_deadcode.run
          ++ Profile.record ~accumulate:true "cfg_irc" Cfg_irc.run
>>>>>>> 7d8bd09c
        in
        let cfg_description = Profile.record ~accumulate:true "cfg_create_description" Cfg_regalloc_validate.Description.create cfg in
        cfg
        ++ Profile.record ~accumulate:true "cfg_irc" Cfg_irc.run
        ++ Profile.record ~accumulate:true "cfg_verify_description" (Cfg_regalloc_validate.verify_exn cfg_description)
        ++ Profile.record ~accumulate:true "cfg_simplify" Cfg_regalloc_utils.simplify_cfg
        ++ Profile.record ~accumulate:true "cfg_to_linear" Cfg_to_linear.run)
    | true, _ | false, Upstream ->
      fd
      ++ Profile.record ~accumulate:true "linscan" (fun fd ->
        let res =
          fd
          ++ Profile.record ~accumulate:true "liveness" liveness
          ++ Profile.record ~accumulate:true "deadcode" Deadcode.fundecl
          ++ Compiler_hooks.execute_and_pipe Compiler_hooks.Mach_live
          ++ pass_dump_if ppf_dump dump_live "Liveness analysis"
          ++ Profile.record ~accumulate:true "spill" Spill.fundecl
          ++ Profile.record ~accumulate:true "liveness" liveness
          ++ Compiler_hooks.execute_and_pipe Compiler_hooks.Mach_spill
          ++ pass_dump_if ppf_dump dump_spill "After spilling"
          ++ Profile.record ~accumulate:true "split" Split.fundecl
          ++ Compiler_hooks.execute_and_pipe Compiler_hooks.Mach_split
          ++ pass_dump_if ppf_dump dump_split "After live range splitting"
          ++ Profile.record ~accumulate:true "liveness" liveness
          ++ Profile.record ~accumulate:true "regalloc" (regalloc ~ppf_dump 1)
          ++ Profile.record ~accumulate:true "available_regs" Available_regs.fundecl
        in
        res
        ++ Profile.record ~accumulate:true "linearize" (fun (f : Mach.fundecl) ->
            let res = Linearize.fundecl f in
            if !Flambda_backend_flags.cfg_equivalence_check then begin
              test_cfgize f res;
            end;
            res)
        ++ pass_dump_linear_if ppf_dump dump_linear "Linearized code"))
  ++ Compiler_hooks.execute_and_pipe Compiler_hooks.Linear
  ++ Profile.record ~accumulate:true "reorder_blocks" (fun (fd : Linear.fundecl) ->
    if !Flambda_backend_flags.use_ocamlcfg then begin
      fd
      ++ Profile.record ~accumulate:true "linear_to_cfg"
           (Linear_to_cfg.run ~preserve_orig_labels:true)
      ++ Compiler_hooks.execute_and_pipe Compiler_hooks.Cfg
      ++ pass_dump_cfg_if ppf_dump Flambda_backend_flags.dump_cfg "After linear_to_cfg"
      ++ Profile.record ~accumulate:true "save_cfg" save_cfg
      ++ Profile.record ~accumulate:true "cfg_reorder_blocks" (reorder_blocks_random ppf_dump)
      ++ Profile.record ~accumulate:true "cfg_to_linear" Cfg_to_linear.run
      ++ pass_dump_linear_if ppf_dump dump_linear "After cfg_to_linear"
    end else
      fd)
  ++ Profile.record ~accumulate:true "scheduling" Scheduling.fundecl
  ++ pass_dump_linear_if ppf_dump dump_scheduling "After instruction scheduling"
  ++ Profile.record ~accumulate:true "save_linear" save_linear
  ++ Profile.record ~accumulate:true "emit_fundecl" (emit_fundecl ~dwarf)

let compile_data dl =
  dl
  ++ save_data
  ++ emit_data

let compile_phrase ?dwarf ~ppf_dump p =
  if !dump_cmm then fprintf ppf_dump "%a@." Printcmm.phrase p;
  match p with
  | Cfunction fd -> compile_fundecl ?dwarf ~ppf_dump fd
  | Cdata dl -> compile_data dl


(* For the native toplevel: generates generic functions unless
   they are already available in the process *)
let compile_genfuns ?dwarf ~ppf_dump f =
  List.iter
    (function
       | (Cfunction {fun_name = name}) as ph when f name ->
           compile_phrase ?dwarf ~ppf_dump ph
       | _ -> ())
    (Cmm_helpers.generic_functions true
       (Cmm_helpers.Generic_fns_tbl.of_fns
          (Compilenv.current_unit_infos ()).ui_generic_fns))

let compile_unit ~output_prefix ~asm_filename ~keep_asm ~obj_filename ~may_reduce_heap gen =
  reset ();
  let create_asm = should_emit () &&
                   (keep_asm || not !Emitaux.binary_backend_available) in
  Emitaux.create_asm_file := create_asm;
  Misc.try_finally
    ~exceptionally:(fun () -> remove_file obj_filename)
    (fun () ->
       if create_asm then Emitaux.output_channel := open_out asm_filename;
       Misc.try_finally
         (fun () ->
            gen ();
            write_ir output_prefix)
         ~always:(fun () ->
             if create_asm then close_out !Emitaux.output_channel)
         ~exceptionally:(fun () ->
             if create_asm && not keep_asm then remove_file asm_filename);
       if should_emit () then begin
         if may_reduce_heap then
           Emitaux.reduce_heap_size ~reset:(fun () ->
            reset ();
            (* note: we need to preserve the persistent env, because it is
               used to populate fields of the record written as the cmx file
               afterwards. *)
            Typemod.reset ~preserve_persistent_env:true;
            Emitaux.reset ();
            Reg.reset ());
         let assemble_result =
           Profile.record "assemble"
             (Proc.assemble_file asm_filename) obj_filename
         in
         if assemble_result <> 0
         then raise(Error(Assembler_error asm_filename));
       end;
       if create_asm && not keep_asm then remove_file asm_filename
    )

let build_dwarf ~asm_directives:(module Asm_directives : Asm_targets.Asm_directives_intf.S) sourcefile =
  let unit_name =
    Compilation_unit.get_persistent_ident (Compilation_unit.get_current_exn ())
  in
  let code_begin =
    Compilenv.make_symbol (Some "code_begin") |> Asm_targets.Asm_symbol.create
  in
  let code_end =
    Compilenv.make_symbol (Some "code_end") |> Asm_targets.Asm_symbol.create
  in
  Dwarf.create
    ~sourcefile
    ~unit_name
    ~asm_directives:(module Asm_directives)
    ~get_file_id:(Emitaux.get_file_num ~file_emitter:X86_dsl.D.file)
    ~code_begin ~code_end

let build_asm_directives () : (module Asm_targets.Asm_directives_intf.S) = (
    module Asm_targets.Asm_directives.Make(struct

      let emit_line str = X86_dsl.D.comment str

      let get_file_num file_name =
        Emitaux.get_file_num ~file_emitter:X86_dsl.D.file file_name

      let debugging_comments_in_asm_files =
        !Flambda_backend_flags.dasm_comments

      module D = struct
        open X86_ast

        include X86_dsl.D

        type data_type =
          | NONE | DWORD | QWORD

        type nonrec constant = constant
        let const_int64 num = Const num
        let const_label str = ConstLabel str
        let const_add c1 c2 = ConstAdd (c1, c2)
        let const_sub c1 c2 = ConstSub (c1, c2)

        let label ?data_type str =
          let typ =
            Option.map
              (function
                | NONE -> X86_ast.NONE
                | DWORD -> X86_ast.DWORD
                | QWORD -> X86_ast.QWORD)
              data_type
          in
          label ?typ str
      end
    end)
  )

let emit_begin_assembly_with_dwarf unix ~disable_dwarf ~emit_begin_assembly ~sourcefile () =
  if !Flambda_backend_flags.internal_assembler then
    (X86_proc.register_internal_assembler (Internal_assembler.assemble unix);
    Emitaux.binary_backend_available := true;
    Emitaux.create_asm_file := !Clflags.keep_asm_file)
  else ();
  let no_dwarf () =
    emit_begin_assembly ~init_dwarf:(fun () -> ());
    None
  in
  let can_emit =
    !Clflags.debug
    && not !Dwarf_flags.restrict_to_upstream_dwarf
    && not disable_dwarf
  in
  match can_emit, Target_system.architecture (), Target_system.derived_system () with
  | true, X86_64, _ ->
    let asm_directives = build_asm_directives () in
    let (module Asm_directives : Asm_targets.Asm_directives_intf.S) = asm_directives in
    let dwarf = ref None in
    emit_begin_assembly ~init_dwarf:(fun () ->
        Asm_targets.Asm_label.initialize ~new_label:Cmm.new_label;
        Asm_directives.initialize ();
        dwarf := Some (build_dwarf ~asm_directives sourcefile)
    );
    !dwarf
  | true, _, _ -> no_dwarf ()
  | false, _, _ -> no_dwarf ()

let end_gen_implementation0 unix ?toplevel ~ppf_dump ~sourcefile make_cmm =
  let dwarf =
    emit_begin_assembly_with_dwarf unix ~disable_dwarf:false ~emit_begin_assembly
      ~sourcefile ()
  in
  make_cmm ()
  ++ Compiler_hooks.execute_and_pipe Compiler_hooks.Cmm
  ++ Profile.record "compile_phrases" (List.iter (compile_phrase ?dwarf ~ppf_dump))
  ++ (fun () -> ());
  (match toplevel with None -> () | Some f -> compile_genfuns ~ppf_dump f);
  (* We add explicit references to external primitive symbols.  This
     is to ensure that the object files that define these symbols,
     when part of a C library, won't be discarded by the linker.
     This is important if a module that uses such a symbol is later
     dynlinked. *)
  compile_phrase ~ppf_dump ?dwarf
    (Cmm_helpers.reference_symbols
       (List.filter_map (fun prim ->
           if not (Primitive.native_name_is_external prim) then None
           else Some (Primitive.native_name prim))
          !Translmod.primitive_declarations));
  emit_end_assembly sourcefile dwarf

let end_gen_implementation unix ?toplevel ~ppf_dump ~sourcefile clambda =
  end_gen_implementation0 unix ?toplevel ~ppf_dump ~sourcefile (fun () ->
    Profile.record "cmm" Cmmgen.compunit clambda)

type middle_end =
     backend:(module Backend_intf.S)
  -> filename:string
  -> prefixname:string
  -> ppf_dump:Format.formatter
  -> Lambda.program
  -> Clambda.with_constants

let asm_filename output_prefix =
    if !keep_asm_file || !Emitaux.binary_backend_available
    then output_prefix ^ ext_asm
    else Filename.temp_file "camlasm" ext_asm

let compile_implementation unix ?toplevel ~backend ~filename ~prefixname
      ~middle_end ~ppf_dump (program : Lambda.program) =
  compile_unit ~output_prefix:prefixname
    ~asm_filename:(asm_filename prefixname) ~keep_asm:!keep_asm_file
    ~obj_filename:(prefixname ^ ext_obj)
    ~may_reduce_heap:(Option.is_none toplevel)
    (fun () ->
      Ident.Set.iter Compilenv.require_global program.required_globals;
      let clambda_with_constants =
        middle_end ~backend ~filename ~prefixname ~ppf_dump program
      in
      end_gen_implementation unix ?toplevel ~ppf_dump ~sourcefile:filename
        clambda_with_constants)

let compile_implementation_flambda2 unix ?toplevel ?(keep_symbol_tables=true)
    ~filename ~prefixname ~size:module_block_size_in_words ~module_ident
    ~module_initializer ~flambda2 ~ppf_dump ~required_globals () =
  compile_unit ~output_prefix:prefixname
    ~asm_filename:(asm_filename prefixname) ~keep_asm:!keep_asm_file
    ~obj_filename:(prefixname ^ ext_obj)
    ~may_reduce_heap:(Option.is_none toplevel)
    (fun () ->
      Ident.Set.iter Compilenv.require_global required_globals;
      let cmm_phrases =
        flambda2 ~ppf_dump ~prefixname ~filename ~module_ident
          ~module_block_size_in_words ~module_initializer
          ~keep_symbol_tables
      in
      end_gen_implementation0 unix ?toplevel ~ppf_dump ~sourcefile:filename
        (fun () -> cmm_phrases))

let linear_gen_implementation unix filename =
  let open Linear_format in
  let linear_unit_info, _ = restore filename in
  (match !Clflags.for_package, linear_unit_info.for_pack with
   | None, None -> ()
   | Some expected, Some saved when String.equal expected saved -> ()
   | _, saved -> raise(Error(Mismatched_for_pack saved)));
  let emit_item ~dwarf = function
    | Data dl -> emit_data dl
    | Func f -> emit_fundecl ~dwarf f
  in
  start_from_emit := true;
  let dwarf =
    emit_begin_assembly_with_dwarf unix ~disable_dwarf:false
      ~emit_begin_assembly ~sourcefile:filename ()
  in
  Profile.record "Emit" (List.iter (emit_item ~dwarf)) linear_unit_info.items;
  emit_end_assembly filename dwarf

let compile_implementation_linear unix output_prefix ~progname =
  compile_unit ~may_reduce_heap:true ~output_prefix
    ~asm_filename:(asm_filename output_prefix) ~keep_asm:!keep_asm_file
    ~obj_filename:(output_prefix ^ ext_obj)
    (fun () ->
      linear_gen_implementation unix progname)

(* Error report *)

let report_error ppf = function
  | Assembler_error file ->
      fprintf ppf "Assembler error, input left in file %a"
        Location.print_filename file
  | Mismatched_for_pack saved ->
    let msg = function
       | None -> "without -for-pack"
       | Some s -> "with -for-pack "^s
     in
     fprintf ppf
       "This input file cannot be compiled %s: it was generated %s."
       (msg !Clflags.for_package) (msg saved)
  | Asm_generation(fn, err) ->
     fprintf ppf
       "Error producing assembly code for %s: %a"
       fn Emitaux.report_error err

let () =
  Location.register_error_of_exn
    (function
      | Error err -> Some (Location.error_of_printer_file report_error err)
      | _ -> None
    )<|MERGE_RESOLUTION|>--- conflicted
+++ resolved
@@ -363,15 +363,11 @@
   ++ Profile.record ~accumulate:true "cse" CSE.fundecl
   ++ Compiler_hooks.execute_and_pipe Compiler_hooks.Mach_cse
   ++ pass_dump_if ppf_dump dump_cse "After CSE"
-<<<<<<< HEAD
   ++ Profile.record ~accumulate:true "liveness" liveness
   ++ Profile.record ~accumulate:true "deadcode" Deadcode.fundecl
   ++ Compiler_hooks.execute_and_pipe Compiler_hooks.Mach_live
   ++ pass_dump_if ppf_dump dump_live "Liveness analysis"
   ++ Profile.record ~accumulate:true "regalloc" (fun (fd : Mach.fundecl) ->
-=======
-  ++ (fun (fd : Mach.fundecl) ->
->>>>>>> 7d8bd09c
     let force_linscan = should_use_linscan fd in
     match force_linscan, register_allocator with
     | false, IRC ->
@@ -380,11 +376,6 @@
         let cfg =
           fd
           ++ Profile.record ~accumulate:true "cfgize" cfgize
-<<<<<<< HEAD
-=======
-          ++ Profile.record ~accumulate:true "cfg_deadcode" Cfg_deadcode.run
-          ++ Profile.record ~accumulate:true "cfg_irc" Cfg_irc.run
->>>>>>> 7d8bd09c
         in
         let cfg_description = Profile.record ~accumulate:true "cfg_create_description" Cfg_regalloc_validate.Description.create cfg in
         cfg
